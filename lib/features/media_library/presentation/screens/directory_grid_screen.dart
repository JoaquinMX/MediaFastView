--- conflicted
+++ resolved
@@ -54,10 +54,6 @@
     final viewModel = ref.read(directoryViewModelProvider.notifier);
     final selectedDirectoryIds = ref.watch(selectedDirectoryIdsProvider);
     final isSelectionMode = ref.watch(directorySelectionModeProvider);
-<<<<<<< HEAD
-    final selectedDirectoryCount = ref.watch(selectedDirectoryCountProvider);
-=======
->>>>>>> d2c06a20
     final currentSortOption = switch (state) {
       DirectoryLoaded(:final sortOption) => sortOption,
       DirectoryPermissionRevoked(:final sortOption) => sortOption,
@@ -67,19 +63,23 @@
 
     return Shortcuts(
       shortcuts: <LogicalKeySet, Intent>{
-        LogicalKeySet(LogicalKeyboardKey.escape): _ClearDirectorySelectionIntent(),
+        LogicalKeySet(LogicalKeyboardKey.escape):
+            _ClearDirectorySelectionIntent(),
       },
       child: Actions(
         actions: <Type, Action<Intent>>{
-          _ClearDirectorySelectionIntent: CallbackAction<_ClearDirectorySelectionIntent>(
-            onInvoke: (_) {
-              final hasSelection = ref.read(directorySelectionModeProvider);
-              if (hasSelection) {
-                ref.read(directoryViewModelProvider.notifier).clearDirectorySelection();
-              }
-              return null;
-            },
-          ),
+          _ClearDirectorySelectionIntent:
+              CallbackAction<_ClearDirectorySelectionIntent>(
+                onInvoke: (_) {
+                  final hasSelection = ref.read(directorySelectionModeProvider);
+                  if (hasSelection) {
+                    ref
+                        .read(directoryViewModelProvider.notifier)
+                        .clearDirectorySelection();
+                  }
+                  return null;
+                },
+              ),
         },
         child: Focus(
           autofocus: true,
@@ -91,7 +91,6 @@
                   icon: const Icon(Icons.add),
                   onPressed: () => _showAddDirectoryDialog(context, ref),
                 ),
-<<<<<<< HEAD
                 IconButton(
                   icon: const Icon(Icons.tag),
                   onPressed: () => TagCreationDialog.show(context),
@@ -106,64 +105,6 @@
                         value: option,
                         checked: option == currentSortOption,
                         child: Text(option.label),
-=======
-            ],
-          ),
-          IconButton(
-            icon: const Icon(Icons.view_module),
-            onPressed: () => _showColumnSelector(context, ref),
-          ),
-        ],
-      ),
-      body: DropTarget(
-        onDragDone: (details) => _onDragDone(details, viewModel),
-        onDragEntered: (_) => setState(() => _isDragging = true),
-        onDragExited: (_) => setState(() => _isDragging = false),
-        child: Stack(
-          children: [
-            Column(
-              children: [
-                const DirectorySearchBar(),
-                _buildTagFilter(viewModel),
-                Expanded(
-                  child: switch (state) {
-                    DirectoryLoading() => const Center(
-                      child: CircularProgressIndicator(),
-                    ),
-                    DirectoryLoaded(:final directories, :final columns) =>
-                      _buildGrid(
-                        directories,
-                        columns,
-                        viewModel,
-                        selectedDirectoryIds,
-                        isSelectionMode,
-                      ),
-                    DirectoryPermissionRevoked(
-                      :final inaccessibleDirectories,
-                      :final accessibleDirectories,
-                      :final columns,
-                    ) =>
-                      _buildPermissionRevokedGrid(
-                        accessibleDirectories,
-                        inaccessibleDirectories,
-                        columns,
-                        viewModel,
-                        selectedDirectoryIds,
-                        isSelectionMode,
-                      ),
-                    DirectoryBookmarkInvalid(
-                      :final invalidDirectories,
-                      :final accessibleDirectories,
-                      :final columns,
-                    ) =>
-                      _buildBookmarkInvalidGrid(
-                        accessibleDirectories,
-                        invalidDirectories,
-                        columns,
-                        viewModel,
-                        selectedDirectoryIds,
-                        isSelectionMode,
->>>>>>> d2c06a20
                       ),
                   ],
                 ),
@@ -186,44 +127,46 @@
                       Expanded(
                         child: switch (state) {
                           DirectoryLoading() => const Center(
-                              child: CircularProgressIndicator(),
+                            child: CircularProgressIndicator(),
+                          ),
+                          DirectoryLoaded(:final directories, :final columns) =>
+                            _buildGrid(
+                              directories,
+                              columns,
+                              viewModel,
+                              selectedDirectoryIds,
+                              isSelectionMode,
                             ),
-                          DirectoryLoaded(:final directories, :final columns) =>
-                              _buildGrid(
-                                directories,
-                                columns,
-                                viewModel,
-                                selectedDirectoryIds,
-                                isSelectionMode,
-                              ),
                           DirectoryPermissionRevoked(
                             :final inaccessibleDirectories,
                             :final accessibleDirectories,
                             :final columns,
                           ) =>
-                              _buildPermissionRevokedGrid(
-                                accessibleDirectories,
-                                inaccessibleDirectories,
-                                columns,
-                                viewModel,
-                                selectedDirectoryIds,
-                                isSelectionMode,
-                              ),
+                            _buildPermissionRevokedGrid(
+                              accessibleDirectories,
+                              inaccessibleDirectories,
+                              columns,
+                              viewModel,
+                              selectedDirectoryIds,
+                              isSelectionMode,
+                            ),
                           DirectoryBookmarkInvalid(
                             :final invalidDirectories,
                             :final accessibleDirectories,
                             :final columns,
                           ) =>
-                              _buildBookmarkInvalidGrid(
-                                accessibleDirectories,
-                                invalidDirectories,
-                                columns,
-                                viewModel,
-                                selectedDirectoryIds,
-                                isSelectionMode,
-                              ),
-                          DirectoryError(:final message) =>
-                              _buildError(message, viewModel),
+                            _buildBookmarkInvalidGrid(
+                              accessibleDirectories,
+                              invalidDirectories,
+                              columns,
+                              viewModel,
+                              selectedDirectoryIds,
+                              isSelectionMode,
+                            ),
+                          DirectoryError(:final message) => _buildError(
+                            message,
+                            viewModel,
+                          ),
                           DirectoryEmpty() => _buildEmpty(viewModel),
                         },
                       ),
@@ -232,36 +175,37 @@
                   if (isSelectionMode)
                     _buildDirectorySelectionToolbar(
                       viewModel: viewModel,
-                      selectedCount: selectedDirectoryCount,
+                      selectedCount: viewModel.selectedDirectoryCount,
                     ),
                   if (_isDragging)
                     Container(
-                      color: Theme.of(context)
-                          .colorScheme
-                          .primary
-                          .withValues(alpha: UiOpacity.subtle),
+                      color: Theme.of(
+                        context,
+                      ).colorScheme.primary.withValues(alpha: UiOpacity.subtle),
                       child: Center(
                         child: Container(
-                    padding: UiSpacing.dialogPadding,
-                    decoration: BoxDecoration(
-                      color: Theme.of(context).colorScheme.surface,
-                      borderRadius: BorderRadius.circular(UiSizing.borderRadiusMedium),
-                      border: Border.all(
-                        color: Theme.of(context).colorScheme.primary,
-                        width: UiSizing.borderWidth,
+                          padding: UiSpacing.dialogPadding,
+                          decoration: BoxDecoration(
+                            color: Theme.of(context).colorScheme.surface,
+                            borderRadius: BorderRadius.circular(
+                              UiSizing.borderRadiusMedium,
+                            ),
+                            border: Border.all(
+                              color: Theme.of(context).colorScheme.primary,
+                              width: UiSizing.borderWidth,
+                            ),
+                          ),
+                          child: Column(
+                            mainAxisSize: MainAxisSize.min,
+                            children: [
+                              Icon(Icons.folder, size: UiSizing.iconExtraLarge),
+                              SizedBox(height: UiSpacing.verticalGap),
+                              const Text('Drop directories here to add them'),
+                            ],
+                          ),
+                        ),
                       ),
                     ),
-                    child: Column(
-                      mainAxisSize: MainAxisSize.min,
-                      children: [
-                        Icon(Icons.folder, size: UiSizing.iconExtraLarge),
-                        SizedBox(height: UiSpacing.verticalGap),
-                        const Text('Drop directories here to add them'),
-                      ],
-                    ),
-                  ),
-                ),
-                  ),
                 ],
               ),
             ),
@@ -294,7 +238,8 @@
           icon: Icons.tag,
           label: 'Assign Tags',
           tooltip: 'Replace tags on selected directories',
-          onPressed: () => unawaited(_assignTagsToSelectedDirectories(viewModel)),
+          onPressed: () =>
+              unawaited(_assignTagsToSelectedDirectories(viewModel)),
         ),
         SelectionToolbarAction(
           icon: Icons.favorite,
@@ -306,7 +251,9 @@
     );
   }
 
-  Future<void> _assignTagsToSelectedDirectories(DirectoryViewModel viewModel) async {
+  Future<void> _assignTagsToSelectedDirectories(
+    DirectoryViewModel viewModel,
+  ) async {
     final selectionCount = viewModel.selectedDirectoryCount;
     final initialTags = viewModel.commonTagIdsForSelection();
 
@@ -325,9 +272,7 @@
     }
 
     ScaffoldMessenger.of(context).showSnackBar(
-      SnackBar(
-        content: Text('Updated tags for $selectionCount directories'),
-      ),
+      SnackBar(content: Text('Updated tags for $selectionCount directories')),
     );
   }
 
@@ -352,14 +297,18 @@
     };
 
     // Debug logging for tag filter state
-    debugPrint('DirectoryGridScreen: Building tag filter with selectedTagIds: $selectedTagIds');
+    debugPrint(
+      'DirectoryGridScreen: Building tag filter with selectedTagIds: $selectedTagIds',
+    );
 
     final tags = switch (tagState) {
       TagLoaded(:final tags) => tags,
       _ => <TagEntity>[],
     };
 
-    debugPrint('DirectoryGridScreen: Available tags: ${tags.map((t) => t.name).toList()}');
+    debugPrint(
+      'DirectoryGridScreen: Available tags: ${tags.map((t) => t.name).toList()}',
+    );
 
     return Container(
       height: UiSizing.tagFilterHeight,
@@ -371,7 +320,9 @@
             label: const Text('All'),
             selected: selectedTagIds.isEmpty,
             onSelected: (_) {
-              debugPrint('DirectoryGridScreen: "All" filter chip selected, calling filterByTags with empty list');
+              debugPrint(
+                'DirectoryGridScreen: "All" filter chip selected, calling filterByTags with empty list',
+              );
               viewModel.filterByTags(const []);
             },
           ),
@@ -383,15 +334,21 @@
                 label: Text(tag.name),
                 selected: selectedTagIds.contains(tag.id),
                 onSelected: (selected) {
-                  debugPrint('DirectoryGridScreen: Tag "${tag.name}" (${tag.id}) chip ${selected ? 'selected' : 'deselected'}');
-                  debugPrint('DirectoryGridScreen: Current selectedTagIds before change: $selectedTagIds');
+                  debugPrint(
+                    'DirectoryGridScreen: Tag "${tag.name}" (${tag.id}) chip ${selected ? 'selected' : 'deselected'}',
+                  );
+                  debugPrint(
+                    'DirectoryGridScreen: Current selectedTagIds before change: $selectedTagIds',
+                  );
                   final newSelected = List<String>.from(selectedTagIds);
                   if (selected) {
                     newSelected.add(tag.id);
                   } else {
                     newSelected.remove(tag.id);
                   }
-                  debugPrint('DirectoryGridScreen: New selectedTagIds: $newSelected');
+                  debugPrint(
+                    'DirectoryGridScreen: New selectedTagIds: $newSelected',
+                  );
                   viewModel.filterByTags(newSelected);
                 },
               ),
@@ -422,11 +379,10 @@
       itemBuilder: (context, index) {
         final directory = directories[index];
         final isSelected = selectedDirectoryIds.contains(directory.id);
-<<<<<<< HEAD
-        final itemKey =
-            _directoryItemKeys.putIfAbsent(directory.id, () => GlobalKey());
-=======
->>>>>>> d2c06a20
+        final itemKey = _directoryItemKeys.putIfAbsent(
+          directory.id,
+          () => GlobalKey(),
+        );
         return DirectoryGridItem(
           key: itemKey,
           directory: directory,
@@ -441,10 +397,7 @@
         );
       },
     );
-    return _buildDirectoryMarqueeWrapper(
-      viewModel: viewModel,
-      child: gridView,
-    );
+    return _buildDirectoryMarqueeWrapper(viewModel: viewModel, child: gridView);
   }
 
   Widget _buildPermissionRevokedGrid(
@@ -455,7 +408,10 @@
     Set<String> selectedDirectoryIds,
     bool isSelectionMode,
   ) {
-    final allDirectories = [...accessibleDirectories, ...inaccessibleDirectories];
+    final allDirectories = [
+      ...accessibleDirectories,
+      ...inaccessibleDirectories,
+    ];
     _pruneDirectoryItemKeys(allDirectories);
 
     return Column(
@@ -500,12 +456,15 @@
               itemCount: allDirectories.length,
               itemBuilder: (context, index) {
                 final directory = allDirectories[index];
-                final isInaccessible =
-                    inaccessibleDirectories.contains(directory);
+                final isInaccessible = inaccessibleDirectories.contains(
+                  directory,
+                );
 
                 final isSelected = selectedDirectoryIds.contains(directory.id);
-                final itemKey = _directoryItemKeys
-                    .putIfAbsent(directory.id, () => GlobalKey());
+                final itemKey = _directoryItemKeys.putIfAbsent(
+                  directory.id,
+                  () => GlobalKey(),
+                );
                 return Opacity(
                   opacity: isInaccessible ? UiOpacity.disabled : 1.0,
                   child: DirectoryGridItem(
@@ -526,32 +485,6 @@
                 );
               },
             ),
-<<<<<<< HEAD
-=======
-            itemCount: allDirectories.length,
-            itemBuilder: (context, index) {
-              final directory = allDirectories[index];
-              final isInaccessible = inaccessibleDirectories.contains(directory);
-
-              final isSelected = selectedDirectoryIds.contains(directory.id);
-              return Opacity(
-                opacity: isInaccessible ? UiOpacity.disabled : 1.0,
-                child: DirectoryGridItem(
-                  directory: directory,
-                  onTap: isInaccessible
-                      ? () {}
-                      : () => _navigateToMediaGrid(context, directory),
-                  onDelete: () =>
-                      _showDeleteConfirmation(context, directory, viewModel),
-                  onAssignTags: (tagIds) => _assignTagsToDirectory(directory, tagIds),
-                  onSelectionToggle: () =>
-                      viewModel.toggleDirectorySelection(directory.id),
-                  isSelected: isSelected,
-                  isSelectionMode: isSelectionMode,
-                ),
-              );
-            },
->>>>>>> d2c06a20
           ),
         ),
       ],
@@ -614,8 +547,10 @@
                 final isInvalid = invalidDirectories.contains(directory);
 
                 final isSelected = selectedDirectoryIds.contains(directory.id);
-                final itemKey = _directoryItemKeys
-                    .putIfAbsent(directory.id, () => GlobalKey());
+                final itemKey = _directoryItemKeys.putIfAbsent(
+                  directory.id,
+                  () => GlobalKey(),
+                );
                 return Opacity(
                   opacity: isInvalid ? UiOpacity.disabled : 1.0,
                   child: DirectoryGridItem(
@@ -636,32 +571,6 @@
                 );
               },
             ),
-<<<<<<< HEAD
-=======
-            itemCount: allDirectories.length,
-            itemBuilder: (context, index) {
-              final directory = allDirectories[index];
-              final isInvalid = invalidDirectories.contains(directory);
-
-              final isSelected = selectedDirectoryIds.contains(directory.id);
-              return Opacity(
-                opacity: isInvalid ? UiOpacity.disabled : 1.0,
-                child: DirectoryGridItem(
-                  directory: directory,
-                  onTap: isInvalid
-                      ? () {}
-                      : () => _navigateToMediaGrid(context, directory),
-                  onDelete: () =>
-                      _showDeleteConfirmation(context, directory, viewModel),
-                  onAssignTags: (tagIds) => _assignTagsToDirectory(directory, tagIds),
-                  onSelectionToggle: () =>
-                      viewModel.toggleDirectorySelection(directory.id),
-                  isSelected: isSelected,
-                  isSelectionMode: isSelectionMode,
-                ),
-              );
-            },
->>>>>>> d2c06a20
           ),
         ),
       ],
@@ -688,10 +597,9 @@
               child: IgnorePointer(
                 child: Container(
                   decoration: BoxDecoration(
-                    color: Theme.of(context)
-                        .colorScheme
-                        .primary
-                        .withOpacity(0.12),
+                    color: Theme.of(
+                      context,
+                    ).colorScheme.primary.withOpacity(0.12),
                     border: Border.all(
                       color: Theme.of(context).colorScheme.primary,
                       width: UiSizing.borderWidth,
@@ -725,7 +633,10 @@
 
     _directoryCachedItemRects = _computeDirectoryItemRects();
     final localPosition = overlayBox.globalToLocal(event.position);
-    if (_isPointInsideAnyRect(localPosition, _directoryCachedItemRects.values)) {
+    if (_isPointInsideAnyRect(
+      localPosition,
+      _directoryCachedItemRects.values,
+    )) {
       return;
     }
 
@@ -768,8 +679,10 @@
 
     final localPosition = overlayBox.globalToLocal(event.position);
     setState(() {
-      _directorySelectionRect =
-          Rect.fromPoints(_directoryDragStart!, localPosition);
+      _directorySelectionRect = Rect.fromPoints(
+        _directoryDragStart!,
+        localPosition,
+      );
     });
 
     _directoryCachedItemRects = _computeDirectoryItemRects();
@@ -845,8 +758,10 @@
         staleKeys.add(id);
         return;
       }
-      final topLeft =
-          renderObject.localToGlobal(Offset.zero, ancestor: overlayBox);
+      final topLeft = renderObject.localToGlobal(
+        Offset.zero,
+        ancestor: overlayBox,
+      );
       rects[id] = Rect.fromLTWH(
         topLeft.dx,
         topLeft.dy,
@@ -893,11 +808,7 @@
       child: Column(
         mainAxisAlignment: MainAxisAlignment.center,
         children: [
-          Icon(
-            Icons.error,
-            size: UiSizing.iconHuge,
-            color: UiColors.red,
-          ),
+          Icon(Icons.error, size: UiSizing.iconHuge, color: UiColors.red),
           SizedBox(height: UiSpacing.verticalGap),
           Text('Error: $message'),
           SizedBox(height: UiSpacing.verticalGap),
@@ -1075,7 +986,10 @@
             onPressed: () async {
               Navigator.of(context).pop();
               for (final directory in invalidDirectories) {
-                await viewModel.recoverDirectoryBookmark(directory.id, directory.path);
+                await viewModel.recoverDirectoryBookmark(
+                  directory.id,
+                  directory.path,
+                );
               }
             },
             child: const Text('Recover Bookmarks'),
@@ -1096,9 +1010,9 @@
       await ref.read(directoryViewModelProvider.notifier).loadDirectories();
     } catch (e) {
       if (mounted) {
-        ScaffoldMessenger.of(context).showSnackBar(
-          SnackBar(content: Text('Failed to assign tags: $e')),
-        );
+        ScaffoldMessenger.of(
+          context,
+        ).showSnackBar(SnackBar(content: Text('Failed to assign tags: $e')));
       }
       rethrow;
     }
