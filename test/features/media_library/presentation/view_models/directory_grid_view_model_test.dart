import 'package:flutter_riverpod/flutter_riverpod.dart';
import 'package:flutter_test/flutter_test.dart';
import 'package:shared_preferences/shared_preferences.dart';

import '../../../../../lib/core/services/permission_service.dart';
import '../../../../../lib/features/favorites/domain/repositories/favorites_repository.dart';
import '../../../../../lib/features/media_library/data/data_sources/local_directory_data_source.dart';
import '../../../../../lib/features/media_library/domain/entities/directory_entity.dart';
import '../../../../../lib/features/media_library/domain/entities/media_entity.dart';
import '../../../../../lib/features/media_library/domain/repositories/directory_repository.dart';
import '../../../../../lib/features/media_library/domain/repositories/media_repository.dart';
import '../../../../../lib/features/media_library/presentation/view_models/directory_grid_view_model.dart';
import '../../../../../lib/shared/providers/repository_providers.dart';

class InMemoryDirectoryRepository implements DirectoryRepository {
  InMemoryDirectoryRepository(this._directories);

  final List<DirectoryEntity> _directories;

  @override
  Future<void> addDirectory(DirectoryEntity directory, {bool silent = false}) async {
    _directories.add(directory);
  }

  @override
  Future<void> clearAllDirectories() async {
    _directories.clear();
  }

  @override
  Future<List<DirectoryEntity>> filterDirectoriesByTags(List<String> tagIds) async {
    if (tagIds.isEmpty) {
      return getDirectories();
    }
    return _directories.where((dir) => dir.tagIds.any(tagIds.contains)).toList();
  }

  @override
  Future<List<DirectoryEntity>> getDirectories() async {
    return List<DirectoryEntity>.from(_directories);
  }

  @override
  Future<DirectoryEntity?> getDirectoryById(String id) async {
    try {
      return _directories.firstWhere((dir) => dir.id == id);
    } catch (_) {
      return null;
    }
  }

  @override
  Future<void> removeDirectory(String id) async {
    _directories.removeWhere((dir) => dir.id == id);
  }

  @override
  Future<List<DirectoryEntity>> searchDirectories(String query) async {
    if (query.isEmpty) {
      return getDirectories();
    }
    final lower = query.toLowerCase();
    return _directories
        .where((dir) => dir.name.toLowerCase().contains(lower))
        .toList();
  }

  @override
  Future<void> updateDirectoryBookmark(String directoryId, String? bookmarkData) async {
    final index = _directories.indexWhere((dir) => dir.id == directoryId);
    if (index != -1) {
      _directories[index] = _directories[index].copyWith(bookmarkData: bookmarkData);
    }
  }

  @override
  Future<void> updateDirectoryTags(String directoryId, List<String> tagIds) async {
    final index = _directories.indexWhere((dir) => dir.id == directoryId);
    if (index != -1) {
      _directories[index] = _directories[index].copyWith(tagIds: tagIds);
    }
  }
}

class InMemoryMediaRepository implements MediaRepository {
  InMemoryMediaRepository(this._media);

  final List<MediaEntity> _media;

  @override
  Future<List<MediaEntity>> filterMediaByTags(List<String> tagIds) async {
    if (tagIds.isEmpty) {
      return List<MediaEntity>.from(_media);
    }
    return _media.where((item) => item.tagIds.any(tagIds.contains)).toList();
  }

  @override
  Future<List<MediaEntity>> filterMediaByTagsForDirectory(
    List<String> tagIds,
    String directoryPath, {
    String? bookmarkData,
  }) async {
    return (await filterMediaByTags(tagIds))
        .where((item) => item.directoryId == directoryPath)
        .toList();
  }

  @override
  Future<List<MediaEntity>> getMediaForDirectory(String directoryId) async {
    return _media.where((item) => item.directoryId == directoryId).toList();
  }

  @override
  Future<List<MediaEntity>> getMediaForDirectoryPath(
    String directoryPath, {
    String? bookmarkData,
  }) async {
    return getMediaForDirectory(directoryPath);
  }

  @override
  Future<MediaEntity?> getMediaById(String id) async {
    try {
      return _media.firstWhere((item) => item.id == id);
    } catch (_) {
      return null;
    }
  }

  @override
  Future<void> removeMediaForDirectory(String directoryId) async {
    _media.removeWhere((item) => item.directoryId == directoryId);
  }

  @override
  Future<void> updateMediaTags(String mediaId, List<String> tagIds) async {
    final index = _media.indexWhere((item) => item.id == mediaId);
    if (index != -1) {
      _media[index] = _media[index].copyWith(tagIds: tagIds);
    }
  }
}

class InMemoryFavoritesRepository implements FavoritesRepository {
  final Set<String> _favorites = <String>{};

  @override
  Future<void> addFavorite(String mediaId) async {
    _favorites.add(mediaId);
  }

  @override
  Future<List<String>> getFavoriteMediaIds() async {
    return _favorites.toList();
  }

  @override
  Future<bool> isFavorite(String mediaId) async {
    return _favorites.contains(mediaId);
  }

  @override
  Future<void> removeFavorite(String mediaId) async {
    _favorites.remove(mediaId);
  }
}

class FakeLocalDirectoryDataSource extends LocalDirectoryDataSource {
  const FakeLocalDirectoryDataSource() : super(bookmarkService: BookmarkService.instance);

  @override
  Future<bool> validateDirectory(DirectoryEntity directory) async => true;
}

class FakePermissionService extends PermissionService {
  FakePermissionService() : super();
}

Future<ProviderContainer> _createDirectoryTestContainer({
  required InMemoryDirectoryRepository directoryRepository,
  required InMemoryMediaRepository mediaRepository,
  required InMemoryFavoritesRepository favoritesRepository,
  required SharedPreferences sharedPreferences,
}) async {
  final container = ProviderContainer(
    overrides: [
      sharedPreferencesProvider.overrideWithValue(sharedPreferences),
      localDirectoryDataSourceProvider.overrideWithValue(const FakeLocalDirectoryDataSource()),
      permissionServiceProvider.overrideWithValue(FakePermissionService()),
      directoryRepositoryProvider.overrideWith((ref) {
        return DirectoryRepositoryNotifier(directoryRepository);
      }),
      mediaRepositoryProvider.overrideWith((ref) {
        return MediaRepositoryNotifier(mediaRepository);
      }),
      favoritesRepositoryProvider.overrideWith((ref) {
        return FavoritesRepositoryNotifier(favoritesRepository);
      }),
    ],
  );

  return container;
}

void main() {
  TestWidgetsFlutterBinding.ensureInitialized();

  late SharedPreferences sharedPreferences;
  late InMemoryDirectoryRepository directoryRepository;
  late InMemoryMediaRepository mediaRepository;
  late InMemoryFavoritesRepository favoritesRepository;

  setUp(() async {
    SharedPreferences.setMockInitialValues({});
    sharedPreferences = await SharedPreferences.getInstance();
    directoryRepository = InMemoryDirectoryRepository([
      DirectoryEntity(
        id: '1',
        path: '/dir1',
        name: 'Directory 1',
        thumbnailPath: null,
<<<<<<< HEAD
        tagIds: const ['shared', 'tag1'],
=======
        tagIds: const ['tag1'],
>>>>>>> d2c06a20
        lastModified: DateTime(2024, 1, 1),
      ),
      DirectoryEntity(
        id: '2',
        path: '/dir2',
        name: 'Directory 2',
        thumbnailPath: null,
<<<<<<< HEAD
        tagIds: const ['shared', 'tag2'],
=======
        tagIds: const ['tag2'],
>>>>>>> d2c06a20
        lastModified: DateTime(2024, 1, 2),
      ),
      DirectoryEntity(
        id: '3',
        path: '/dir3',
        name: 'Directory 3',
        thumbnailPath: null,
        tagIds: const [],
        lastModified: DateTime(2024, 1, 3),
      ),
    ]);
    mediaRepository = InMemoryMediaRepository([]);
    favoritesRepository = InMemoryFavoritesRepository();
  });

  test('toggleDirectorySelection toggles selection mode and IDs', () async {
    final container = await _createDirectoryTestContainer(
      directoryRepository: directoryRepository,
      mediaRepository: mediaRepository,
      favoritesRepository: favoritesRepository,
      sharedPreferences: sharedPreferences,
    );
    addTearDown(container.dispose);

    final viewModel = container.read(directoryViewModelProvider.notifier);
    await viewModel.loadDirectories();

    viewModel.toggleDirectorySelection('1');

    final state = container.read(directoryViewModelProvider);
    expect(state, isA<DirectoryLoaded>());
    final loaded = state as DirectoryLoaded;
    expect(loaded.selectedDirectoryIds, {'1'});
    expect(loaded.isSelectionMode, isTrue);

    viewModel.toggleDirectorySelection('1');
    final cleared = container.read(directoryViewModelProvider) as DirectoryLoaded;
    expect(cleared.selectedDirectoryIds, isEmpty);
    expect(cleared.isSelectionMode, isFalse);
  });

  test('selectDirectoryRange supports append mode', () async {
    final container = await _createDirectoryTestContainer(
      directoryRepository: directoryRepository,
      mediaRepository: mediaRepository,
      favoritesRepository: favoritesRepository,
      sharedPreferences: sharedPreferences,
    );
    addTearDown(container.dispose);

    final viewModel = container.read(directoryViewModelProvider.notifier);
    await viewModel.loadDirectories();

    viewModel.selectDirectoryRange(const ['1', '2']);
    DirectoryLoaded state = container.read(directoryViewModelProvider) as DirectoryLoaded;
    expect(state.selectedDirectoryIds, {'1', '2'});
    expect(state.isSelectionMode, isTrue);

    viewModel.selectDirectoryRange(const ['3'], append: true);
    state = container.read(directoryViewModelProvider) as DirectoryLoaded;
    expect(state.selectedDirectoryIds, {'1', '2', '3'});
  });

  test('clearDirectorySelection resets providers', () async {
    final container = await _createDirectoryTestContainer(
      directoryRepository: directoryRepository,
      mediaRepository: mediaRepository,
      favoritesRepository: favoritesRepository,
      sharedPreferences: sharedPreferences,
    );
    addTearDown(container.dispose);

    final viewModel = container.read(directoryViewModelProvider.notifier);
    await viewModel.loadDirectories();
    viewModel.selectDirectoryRange(const ['1', '2']);

    viewModel.clearDirectorySelection();

    final state = container.read(directoryViewModelProvider) as DirectoryLoaded;
    expect(state.selectedDirectoryIds, isEmpty);
    expect(state.isSelectionMode, isFalse);
    expect(container.read(selectedDirectoryIdsProvider), isEmpty);
    expect(container.read(directorySelectionModeProvider), isFalse);
    expect(container.read(selectedDirectoryCountProvider), 0);
<<<<<<< HEAD
  });

  test('commonTagIdsForSelection returns tags shared across selected directories',
      () async {
    final container = await _createDirectoryTestContainer(
      directoryRepository: directoryRepository,
      mediaRepository: mediaRepository,
      favoritesRepository: favoritesRepository,
      sharedPreferences: sharedPreferences,
    );
    addTearDown(container.dispose);

    final viewModel = container.read(directoryViewModelProvider.notifier);
    await viewModel.loadDirectories();
    viewModel.selectDirectoryRange(const ['1', '2']);

    final commonTags = viewModel.commonTagIdsForSelection();
    expect(commonTags, ['shared']);
  });

  test('applyTagsToSelection updates repositories and state for selection', () async {
    final container = await _createDirectoryTestContainer(
      directoryRepository: directoryRepository,
      mediaRepository: mediaRepository,
      favoritesRepository: favoritesRepository,
      sharedPreferences: sharedPreferences,
    );
    addTearDown(container.dispose);

    final viewModel = container.read(directoryViewModelProvider.notifier);
    await viewModel.loadDirectories();
    viewModel.selectDirectoryRange(const ['1', '3']);

    await viewModel.applyTagsToSelection(const ['bulk', 'bulk']);

    final repoDirectories = await directoryRepository.getDirectories();
    expect(
      repoDirectories.firstWhere((dir) => dir.id == '1').tagIds,
      ['bulk'],
    );
    expect(
      repoDirectories.firstWhere((dir) => dir.id == '3').tagIds,
      ['bulk'],
    );

    final state = container.read(directoryViewModelProvider);
    expect(state, isA<DirectoryLoaded>());
    final loaded = state as DirectoryLoaded;
    expect(loaded.selectedDirectoryIds, {'1', '3'});
    expect(
      loaded.directories.firstWhere((dir) => dir.id == '1').tagIds,
      ['bulk'],
    );
=======
>>>>>>> d2c06a20
  });
}<|MERGE_RESOLUTION|>--- conflicted
+++ resolved
@@ -1,5 +1,6 @@
 import 'package:flutter_riverpod/flutter_riverpod.dart';
 import 'package:flutter_test/flutter_test.dart';
+import 'package:media_fast_view/core/services/bookmark_service.dart';
 import 'package:shared_preferences/shared_preferences.dart';
 
 import '../../../../../lib/core/services/permission_service.dart';
@@ -18,7 +19,10 @@
   final List<DirectoryEntity> _directories;
 
   @override
-  Future<void> addDirectory(DirectoryEntity directory, {bool silent = false}) async {
+  Future<void> addDirectory(
+    DirectoryEntity directory, {
+    bool silent = false,
+  }) async {
     _directories.add(directory);
   }
 
@@ -28,11 +32,15 @@
   }
 
   @override
-  Future<List<DirectoryEntity>> filterDirectoriesByTags(List<String> tagIds) async {
+  Future<List<DirectoryEntity>> filterDirectoriesByTags(
+    List<String> tagIds,
+  ) async {
     if (tagIds.isEmpty) {
       return getDirectories();
     }
-    return _directories.where((dir) => dir.tagIds.any(tagIds.contains)).toList();
+    return _directories
+        .where((dir) => dir.tagIds.any(tagIds.contains))
+        .toList();
   }
 
   @override
@@ -66,15 +74,23 @@
   }
 
   @override
-  Future<void> updateDirectoryBookmark(String directoryId, String? bookmarkData) async {
+  Future<void> updateDirectoryBookmark(
+    String directoryId,
+    String? bookmarkData,
+  ) async {
     final index = _directories.indexWhere((dir) => dir.id == directoryId);
     if (index != -1) {
-      _directories[index] = _directories[index].copyWith(bookmarkData: bookmarkData);
-    }
-  }
-
-  @override
-  Future<void> updateDirectoryTags(String directoryId, List<String> tagIds) async {
+      _directories[index] = _directories[index].copyWith(
+        bookmarkData: bookmarkData,
+      );
+    }
+  }
+
+  @override
+  Future<void> updateDirectoryTags(
+    String directoryId,
+    List<String> tagIds,
+  ) async {
     final index = _directories.indexWhere((dir) => dir.id == directoryId);
     if (index != -1) {
       _directories[index] = _directories[index].copyWith(tagIds: tagIds);
@@ -101,9 +117,9 @@
     String directoryPath, {
     String? bookmarkData,
   }) async {
-    return (await filterMediaByTags(tagIds))
-        .where((item) => item.directoryId == directoryPath)
-        .toList();
+    return (await filterMediaByTags(
+      tagIds,
+    )).where((item) => item.directoryId == directoryPath).toList();
   }
 
   @override
@@ -167,7 +183,8 @@
 }
 
 class FakeLocalDirectoryDataSource extends LocalDirectoryDataSource {
-  const FakeLocalDirectoryDataSource() : super(bookmarkService: BookmarkService.instance);
+  FakeLocalDirectoryDataSource()
+    : super(bookmarkService: BookmarkService.instance);
 
   @override
   Future<bool> validateDirectory(DirectoryEntity directory) async => true;
@@ -186,7 +203,9 @@
   final container = ProviderContainer(
     overrides: [
       sharedPreferencesProvider.overrideWithValue(sharedPreferences),
-      localDirectoryDataSourceProvider.overrideWithValue(const FakeLocalDirectoryDataSource()),
+      localDirectoryDataSourceProvider.overrideWithValue(
+        FakeLocalDirectoryDataSource(),
+      ),
       permissionServiceProvider.overrideWithValue(FakePermissionService()),
       directoryRepositoryProvider.overrideWith((ref) {
         return DirectoryRepositoryNotifier(directoryRepository);
@@ -220,11 +239,7 @@
         path: '/dir1',
         name: 'Directory 1',
         thumbnailPath: null,
-<<<<<<< HEAD
         tagIds: const ['shared', 'tag1'],
-=======
-        tagIds: const ['tag1'],
->>>>>>> d2c06a20
         lastModified: DateTime(2024, 1, 1),
       ),
       DirectoryEntity(
@@ -232,11 +247,7 @@
         path: '/dir2',
         name: 'Directory 2',
         thumbnailPath: null,
-<<<<<<< HEAD
         tagIds: const ['shared', 'tag2'],
-=======
-        tagIds: const ['tag2'],
->>>>>>> d2c06a20
         lastModified: DateTime(2024, 1, 2),
       ),
       DirectoryEntity(
@@ -273,7 +284,8 @@
     expect(loaded.isSelectionMode, isTrue);
 
     viewModel.toggleDirectorySelection('1');
-    final cleared = container.read(directoryViewModelProvider) as DirectoryLoaded;
+    final cleared =
+        container.read(directoryViewModelProvider) as DirectoryLoaded;
     expect(cleared.selectedDirectoryIds, isEmpty);
     expect(cleared.isSelectionMode, isFalse);
   });
@@ -291,7 +303,8 @@
     await viewModel.loadDirectories();
 
     viewModel.selectDirectoryRange(const ['1', '2']);
-    DirectoryLoaded state = container.read(directoryViewModelProvider) as DirectoryLoaded;
+    DirectoryLoaded state =
+        container.read(directoryViewModelProvider) as DirectoryLoaded;
     expect(state.selectedDirectoryIds, {'1', '2'});
     expect(state.isSelectionMode, isTrue);
 
@@ -321,61 +334,60 @@
     expect(container.read(selectedDirectoryIdsProvider), isEmpty);
     expect(container.read(directorySelectionModeProvider), isFalse);
     expect(container.read(selectedDirectoryCountProvider), 0);
-<<<<<<< HEAD
   });
 
-  test('commonTagIdsForSelection returns tags shared across selected directories',
-      () async {
-    final container = await _createDirectoryTestContainer(
-      directoryRepository: directoryRepository,
-      mediaRepository: mediaRepository,
-      favoritesRepository: favoritesRepository,
-      sharedPreferences: sharedPreferences,
-    );
-    addTearDown(container.dispose);
-
-    final viewModel = container.read(directoryViewModelProvider.notifier);
-    await viewModel.loadDirectories();
-    viewModel.selectDirectoryRange(const ['1', '2']);
-
-    final commonTags = viewModel.commonTagIdsForSelection();
-    expect(commonTags, ['shared']);
-  });
-
-  test('applyTagsToSelection updates repositories and state for selection', () async {
-    final container = await _createDirectoryTestContainer(
-      directoryRepository: directoryRepository,
-      mediaRepository: mediaRepository,
-      favoritesRepository: favoritesRepository,
-      sharedPreferences: sharedPreferences,
-    );
-    addTearDown(container.dispose);
-
-    final viewModel = container.read(directoryViewModelProvider.notifier);
-    await viewModel.loadDirectories();
-    viewModel.selectDirectoryRange(const ['1', '3']);
-
-    await viewModel.applyTagsToSelection(const ['bulk', 'bulk']);
-
-    final repoDirectories = await directoryRepository.getDirectories();
-    expect(
-      repoDirectories.firstWhere((dir) => dir.id == '1').tagIds,
-      ['bulk'],
-    );
-    expect(
-      repoDirectories.firstWhere((dir) => dir.id == '3').tagIds,
-      ['bulk'],
-    );
-
-    final state = container.read(directoryViewModelProvider);
-    expect(state, isA<DirectoryLoaded>());
-    final loaded = state as DirectoryLoaded;
-    expect(loaded.selectedDirectoryIds, {'1', '3'});
-    expect(
-      loaded.directories.firstWhere((dir) => dir.id == '1').tagIds,
-      ['bulk'],
-    );
-=======
->>>>>>> d2c06a20
-  });
+  test(
+    'commonTagIdsForSelection returns tags shared across selected directories',
+    () async {
+      final container = await _createDirectoryTestContainer(
+        directoryRepository: directoryRepository,
+        mediaRepository: mediaRepository,
+        favoritesRepository: favoritesRepository,
+        sharedPreferences: sharedPreferences,
+      );
+      addTearDown(container.dispose);
+
+      final viewModel = container.read(directoryViewModelProvider.notifier);
+      await viewModel.loadDirectories();
+      viewModel.selectDirectoryRange(const ['1', '2']);
+
+      final commonTags = viewModel.commonTagIdsForSelection();
+      expect(commonTags, ['shared']);
+    },
+  );
+
+  test(
+    'applyTagsToSelection updates repositories and state for selection',
+    () async {
+      final container = await _createDirectoryTestContainer(
+        directoryRepository: directoryRepository,
+        mediaRepository: mediaRepository,
+        favoritesRepository: favoritesRepository,
+        sharedPreferences: sharedPreferences,
+      );
+      addTearDown(container.dispose);
+
+      final viewModel = container.read(directoryViewModelProvider.notifier);
+      await viewModel.loadDirectories();
+      viewModel.selectDirectoryRange(const ['1', '3']);
+
+      await viewModel.applyTagsToSelection(const ['bulk', 'bulk']);
+
+      final repoDirectories = await directoryRepository.getDirectories();
+      expect(repoDirectories.firstWhere((dir) => dir.id == '1').tagIds, [
+        'bulk',
+      ]);
+      expect(repoDirectories.firstWhere((dir) => dir.id == '3').tagIds, [
+        'bulk',
+      ]);
+
+      final state = container.read(directoryViewModelProvider);
+      expect(state, isA<DirectoryLoaded>());
+      final loaded = state as DirectoryLoaded;
+      expect(loaded.selectedDirectoryIds, {'1', '3'});
+      expect(loaded.directories.firstWhere((dir) => dir.id == '1').tagIds, [
+        'bulk',
+      ]);
+    },
+  );
 }